[project]
name = "welearn-datastack"
version = "1.1.15"
description = "Data stack for WeLearn LPI projects. This pipeline can collect, vectorize and store data from various sources."
authors = [
    { name = "Théo Nardin", email = "theo.nardin@learningplanetinstitute.org" },
    { name = "Jean-Marc Sevin", email = "jean-marc.sevin@learningplanetinstitute.org" },
    { name = "Sandra Guerreiro", email = "sandra.guerreiro@learningplanetinstitute.org " },
]
maintainers = [
    { name = "WeLearn team", email = "welearn@learningplanetinstitute.org" },
]
requires-python = ">=3.12"
#license = { file = "LICENSE" } https://github.com/dependabot/dependabot-core/issues/12052
readme = "README.md"
dynamic = [
    "dependencies"
]

[tool.poetry]
package-mode = false


[tool.poetry.dependencies]
python = ">=3.12,<3.13"
sqlalchemy = "^2.0.41"
numpy = "^2.2.6"
requests = "^2.32.4"
wikipedia-api = "^0.8.1"
sentence-transformers = "^4.1.0"
spacy = "^3.8.7"
refinedoc = "^1.0.0"
qdrant-client = "1.12.2"
python-dotenv = "^1.1.0"
beautifulsoup4 = "^4.13.4"
pyphen = "^0.17.2"
ijson = "^3.4.0"
keybert = "^0.9.0"
torch = {version="^2.7.0+cpu", source = "pytorch_cpu"}
torchvision = {version="^0.22.0+cpu", source = "pytorch_cpu"}
xx_sent_ud_sm = {url = "https://github.com/explosion/spacy-models/releases/download/xx_sent_ud_sm-3.8.0/xx_sent_ud_sm-3.8.0-py3-none-any.whl"}

lingua-language-detector = "^2.1.1"
psycopg2-binary = "^2.9.10"
brotli = "^1.2.0"
scikit-learn = "~=1.6.1"
optimum = {extras = ["onnxruntime"], version = "^1.26.1"}
azure-storage-blob = "^12.26.0"
<<<<<<< HEAD
welearn-database = "1.0.0"
=======
welearn-database = "^1.0.0"
>>>>>>> 1fb67973
pydantic = "^2.12.3"

[tool.poetry.group.metrics.dependencies]
alembic = "^1.16.1"
locust = "^2.37.7"


[tool.poetry.group.dev.dependencies]
mypy = "^1.16.0"
bandit = "^1.8.3"
isort = "^6.0.1"
black = "^25.1.0"

[build-system]
requires = ["poetry-core"]
build-backend = "poetry.core.masonry.api"

[[tool.poetry.source]]
name = "pytorch_cpu"
url = "https://download.pytorch.org/whl/cpu"
priority = "explicit"

[tool.poetry.requires-plugins]
poetry-plugin-export = ">=1.8"

[tool.coverage.run]
omit = [
    # omit pytorch-generated files in /tmp
    "/tmp/*",
]<|MERGE_RESOLUTION|>--- conflicted
+++ resolved
@@ -46,11 +46,7 @@
 scikit-learn = "~=1.6.1"
 optimum = {extras = ["onnxruntime"], version = "^1.26.1"}
 azure-storage-blob = "^12.26.0"
-<<<<<<< HEAD
-welearn-database = "1.0.0"
-=======
 welearn-database = "^1.0.0"
->>>>>>> 1fb67973
 pydantic = "^2.12.3"
 
 [tool.poetry.group.metrics.dependencies]
