--- conflicted
+++ resolved
@@ -39,11 +39,8 @@
 keybert = "^0.9.0"
 torch = {version="^2.7.0+cpu", source = "pytorch_cpu"}
 torchvision = {version="^0.22.0+cpu", source = "pytorch_cpu"}
-<<<<<<< HEAD
 lingua-language-detector = "^2.1.1"
-=======
 sentencex = "^0.6.1"
->>>>>>> 125ea6bb
 
 
 [tool.poetry.group.metrics.dependencies]
