import os
import unittest
import uuid
from datetime import datetime, timedelta
from unittest.mock import Mock, patch

<<<<<<< HEAD
from sqlalchemy import URL, create_engine, event
=======
from sqlalchemy import create_engine, event
>>>>>>> 1661f4ba
from sqlalchemy.orm import sessionmaker

from tests.database_test_utils import handle_schema_with_sqlite
from welearn_datastack.data.db_models import (
    Base,
    BiClassifierModel,
    Corpus,
    CorpusBiClassifierModel,
    CorpusEmbeddingModel,
    CorpusNClassifierModel,
    EmbeddingModel,
    NClassifierModel,
    ProcessState,
    WeLearnDocument,
)
from welearn_datastack.data.enumerations import MLModelsType, Step, URLRetrievalType
from welearn_datastack.modules.retrieve_data_from_database import (
    retrieve_models,
    retrieve_random_documents_ids_according_process_title,
    retrieve_urls_ids,
)
from welearn_datastack.utils_.virtual_environement_utils import (
    get_sub_environ_according_prefix,
)


def octet_length(content):
    return len(content)


class TestRetrieveDataFromDatabase(unittest.TestCase):
    @patch(
        "welearn_datastack.modules.retrieve_data_from_database._generate_query_size_limit"
    )
    def test_should_retrieve_new_urls_ids(self, mock_generate_query):
        session = Mock()
        mock_generate_query.return_value.order_by.return_value.filter.return_value.limit.return_value.all.return_value = [
            ("id1",),
            ("id2",),
        ]
        result = retrieve_urls_ids(session, URLRetrievalType.NEW_MODE)
        self.assertEqual(result, ["id1", "id2"])

    @patch(
        "welearn_datastack.modules.retrieve_data_from_database._generate_query_size_limit"
    )
    def test_should_retrieve_updated_urls_ids(self, mock_generate_query):
        session = Mock()
        mock_generate_query.return_value.order_by.return_value.filter.return_value.limit.return_value.all.return_value = [
            ("id1",),
            ("id2",),
        ]
        result = retrieve_urls_ids(session, URLRetrievalType.UPDATE_MODE)
        self.assertEqual(result, ["id1", "id2"])

    @patch(
        "welearn_datastack.modules.retrieve_data_from_database._generate_query_size_limit"
    )
    def test_should_raise_error_for_invalid_url_retrieval_mode(
        self, mock_generate_query
    ):
        session = Mock()
        with self.assertRaises(ValueError):
            retrieve_urls_ids(session, "invalid_mode")

    def test_retrieve_random_documents_ids_according_process_title(self):
        engine = create_engine("sqlite://")

        @event.listens_for(engine, "connect")
        def connect(conn, rec):
            conn.create_function("octet_length", 1, octet_length)

        s_maker = sessionmaker(engine)
        handle_schema_with_sqlite(engine)

        test_session = s_maker()
        Base.metadata.create_all(test_session.get_bind())

        corpus_source_name0 = "corpus0"
        corpus_source_name1 = "corpus1"
        corpus_test = Corpus(
            id=uuid.uuid4(),
            source_name=corpus_source_name0,
            is_fix=True,
            is_active=True,
        )
        corpus_test1 = Corpus(
            id=uuid.uuid4(),
            source_name=corpus_source_name1,
            is_fix=True,
            is_active=True,
        )

        doc_test_id0 = uuid.uuid4()
        doc_test_id1 = uuid.uuid4()
        doc_test_id2 = uuid.uuid4()
        doc_test0 = WeLearnDocument(
            id=doc_test_id0,
            url="https://example.org",
            corpus_id=corpus_test.id,
            title="test",
            lang="en",
            full_content="test",
            description="test",
            details={"test": "test"},
            trace=1,
        )
        doc_test1 = WeLearnDocument(
            id=doc_test_id1,
            url="https://example1.org",
            corpus_id=corpus_test.id,
            title="test",
            lang="en",
            full_content="test",
            description="test",
            details={"test": "test"},
            trace=1,
        )
        doc_test2 = WeLearnDocument(
            id=doc_test_id2,
            url="https://example2.org",
            corpus_id=corpus_test1.id,
            title="test",
            lang="en",
            full_content="test",
            description="test",
            details={"test": "test"},
            trace=1,
        )

        process_state0 = ProcessState(
            document_id=doc_test_id0,
            title=Step.DOCUMENT_IN_QDRANT.value,
            id=uuid.uuid4(),
        )
        process_state1 = ProcessState(
            document_id=doc_test_id1,
            title=Step.DOCUMENT_CLASSIFIED_NON_SDG.value,
            id=uuid.uuid4(),
        )
        process_state2 = ProcessState(
            document_id=doc_test_id2,
            title=Step.DOCUMENT_IN_QDRANT.value,
            id=uuid.uuid4(),
        )
        test_session.add(corpus_test)
        test_session.add(corpus_test1)
        test_session.add(doc_test0)
        test_session.add(doc_test1)
        test_session.add(doc_test2)
        test_session.add(process_state0)
        test_session.add(process_state1)
        test_session.add(process_state2)

        test_session.commit()

        res0 = retrieve_random_documents_ids_according_process_title(
            session=test_session, process_titles=[Step.DOCUMENT_IN_QDRANT], qty_max=1
        )

        self.assertEqual(len(res0), 1)
        self.assertIn(res0[0], [str(doc_test_id0), str(doc_test_id2)])

        res1 = retrieve_random_documents_ids_according_process_title(
            session=test_session, process_titles=[Step.DOCUMENT_IN_QDRANT], qty_max=2
        )

        self.assertEqual(len(res1), 2)
        awaited_resp = [str(doc_test_id0), str(doc_test_id2)]
        awaited_resp.sort()
        res1.sort()
        self.assertListEqual(res1, awaited_resp)

        res2 = retrieve_random_documents_ids_according_process_title(
            session=test_session,
            process_titles=[Step.DOCUMENT_IN_QDRANT],
            qty_max=2,
            corpus_name=corpus_test1.source_name,
        )
        res2.sort()
        self.assertEqual(len(res2), 1)
        self.assertListEqual(res2, [str(doc_test_id2)])

    def test_retrieve_bi_models(self):
        get_sub_environ_according_prefix.cache_clear()
        os.environ["MODELS_PATH_ROOT"] = "test"

        engine = create_engine("sqlite://")
        s_maker = sessionmaker(engine)
        handle_schema_with_sqlite(engine)

        test_session = s_maker()
        Base.metadata.create_all(test_session.get_bind())

        corpus_source_name = "test_corpus"

        corpus_test = Corpus(
            id=uuid.uuid4(),
            source_name=corpus_source_name,
            is_fix=True,
            is_active=True,
        )
        test_session.add(corpus_test)
        test_session.commit()

        bi_classifier_en_id = uuid.uuid4()
        biclassifier_en_test = BiClassifierModel(
            title="test_classifier",
            id=bi_classifier_en_id,
            lang="en",
            used_since=datetime.now() - timedelta(days=1),
        )

        corpus_bi_classifier_en_test = CorpusBiClassifierModel(
            corpus_id=corpus_test.id,
            bi_classifier_model_id=bi_classifier_en_id,
            used_since=datetime.now() - timedelta(days=1),
        )

        bi_classifier_en_id2 = uuid.uuid4()
        biclassifier_en_test2 = BiClassifierModel(
            title="test_classifier2",
            id=bi_classifier_en_id2,
            lang="en",
            used_since=datetime.now() - timedelta(days=10),
        )
        corpus_bi_classifier_en_test2 = CorpusBiClassifierModel(
            corpus_id=corpus_test.id,
            bi_classifier_model_id=bi_classifier_en_id2,
            used_since=datetime.now() - timedelta(days=10),
        )

        bi_classifier_fr_id = uuid.uuid4()
        biclassifier_fr_test = BiClassifierModel(
            title="test_classifier_fr",
            id=bi_classifier_fr_id,
            lang="fr",
            used_since=datetime.now() - timedelta(days=1),
        )

        corpus_bi_classifier_fr_test = CorpusBiClassifierModel(
            corpus_id=corpus_test.id,
            bi_classifier_model_id=bi_classifier_fr_id,
            used_since=datetime.now() - timedelta(days=1),
        )

        doc_test_id = uuid.uuid4()
        doc_test = WeLearnDocument(
            id=doc_test_id,
            url="https://example.org",
            corpus_id=corpus_test.id,
            title="test title",
            lang="en",
            full_content="test content",
            description="test description",
            details={"test key details": "test details"},
            trace=1,
        )

        test_session.add(biclassifier_en_test2)
        test_session.add(corpus_bi_classifier_en_test2)
        test_session.add(biclassifier_en_test)
        test_session.add(corpus_bi_classifier_en_test)
        test_session.add(biclassifier_fr_test)
        test_session.add(corpus_bi_classifier_fr_test)
        test_session.add(doc_test)
        test_session.commit()

        res = retrieve_models(
            documents_ids=[doc_test_id],
            db_session=test_session,
            ml_type=MLModelsType.BI_CLASSIFIER,
        )

        self.assertEqual(doc_test_id, list(res.keys())[0])
        self.assertEqual(res[doc_test_id]["model_id"], bi_classifier_en_id)
        self.assertEqual(res[doc_test_id]["model_name"], biclassifier_en_test.title)

    def test_retrieve_bi_models_no_models(self):
        get_sub_environ_according_prefix.cache_clear()
        os.environ["MODELS_PATH_ROOT"] = "test"

        engine = create_engine("sqlite://")
        s_maker = sessionmaker(engine)
        handle_schema_with_sqlite(engine)

        test_session = s_maker()
        Base.metadata.create_all(test_session.get_bind())

        doc_test_id = uuid.uuid4()

        res = retrieve_models(
            documents_ids=[doc_test_id],
            db_session=test_session,
            ml_type=MLModelsType.BI_CLASSIFIER,
        )

        self.assertEqual(len(res), 0)

    def test_retrieve_n_models(self):
        get_sub_environ_according_prefix.cache_clear()
        os.environ["MODELS_PATH_ROOT"] = "test"

        engine = create_engine("sqlite://")
        s_maker = sessionmaker(engine)
        handle_schema_with_sqlite(engine)

        test_session = s_maker()
        Base.metadata.create_all(test_session.get_bind())

        corpus_source_name = "test_corpus"

        corpus_test = Corpus(
            id=uuid.uuid4(),
            source_name=corpus_source_name,
            is_fix=True,
            is_active=True,
        )
        test_session.add(corpus_test)
        test_session.commit()

        n_classifier_en_id = uuid.uuid4()
        nclassifier_en_test = NClassifierModel(
            title="test_n_classifier",
            id=n_classifier_en_id,
            lang="en",
            used_since=datetime.now() - timedelta(days=1),
        )

        corpus_n_classifier_en_test = CorpusNClassifierModel(
            corpus_id=corpus_test.id,
            n_classifier_model_id=n_classifier_en_id,
            used_since=datetime.now() - timedelta(days=1),
        )

        n_classifier_en_id2 = uuid.uuid4()
        nclassifier_en_test2 = NClassifierModel(
            title="test_n_classifier2",
            id=n_classifier_en_id2,
            lang="en",
            used_since=datetime.now() - timedelta(days=10),
        )
        corpus_n_classifier_en_test2 = CorpusNClassifierModel(
            corpus_id=corpus_test.id,
            n_classifier_model_id=n_classifier_en_id2,
            used_since=datetime.now() - timedelta(days=10),
        )

        n_classifier_fr_id = uuid.uuid4()
        nclassifier_fr_test = NClassifierModel(
            title="test_n_classifier_fr",
            id=n_classifier_fr_id,
            lang="fr",
            used_since=datetime.now() - timedelta(days=1),
        )

        corpus_n_classifier_fr_test = CorpusNClassifierModel(
            corpus_id=corpus_test.id,
            n_classifier_model_id=n_classifier_fr_id,
            used_since=datetime.now() - timedelta(days=1),
        )

        doc_test_id = uuid.uuid4()
        doc_test = WeLearnDocument(
            id=doc_test_id,
            url="https://example.org",
            corpus_id=corpus_test.id,
            title="test title",
            lang="en",
            full_content="test content",
            description="test description",
            details={"test key details": "test details"},
            trace=1,
        )
        test_session.add(nclassifier_en_test2)
        test_session.add(corpus_n_classifier_en_test2)
        test_session.add(nclassifier_en_test)
        test_session.add(corpus_n_classifier_en_test)
        test_session.add(nclassifier_fr_test)
        test_session.add(corpus_n_classifier_fr_test)
        test_session.add(doc_test)
        test_session.commit()

        res = retrieve_models(
            documents_ids=[doc_test_id],
            db_session=test_session,
            ml_type=MLModelsType.N_CLASSIFIER,
        )

        self.assertEqual(doc_test_id, list(res.keys())[0])
        self.assertEqual(res[doc_test_id]["model_id"], n_classifier_en_id)
        self.assertEqual(res[doc_test_id]["model_name"], nclassifier_en_test.title)

    def test_retrieve_n_models_no_models(self):
        get_sub_environ_according_prefix.cache_clear()
        os.environ["MODELS_PATH_ROOT"] = "test"

        engine = create_engine("sqlite://")
        s_maker = sessionmaker(engine)
        handle_schema_with_sqlite(engine)

        test_session = s_maker()
        Base.metadata.create_all(test_session.get_bind())

        doc_test_id = uuid.uuid4()

        res = retrieve_models(
            documents_ids=[doc_test_id],
            db_session=test_session,
            ml_type=MLModelsType.N_CLASSIFIER,
        )

        self.assertEqual(len(res), 0)

    def test_retrieve_embedding_models(self):
        get_sub_environ_according_prefix.cache_clear()
        os.environ["MODELS_PATH_ROOT"] = "test"

        engine = create_engine("sqlite://")
        s_maker = sessionmaker(engine)
        handle_schema_with_sqlite(engine)

        test_session = s_maker()
        Base.metadata.create_all(test_session.get_bind())

        corpus_source_name = "test_corpus"

        corpus_test = Corpus(
            id=uuid.uuid4(),
            source_name=corpus_source_name,
            is_fix=True,
            is_active=True,
        )
        test_session.add(corpus_test)
        test_session.commit()

        embedding_model_en_id = uuid.uuid4()
        embedding_model_en_test = EmbeddingModel(
            title="test_embedding_model",
            id=embedding_model_en_id,
            lang="en",
        )

        corpus_embedding_model_en_test = CorpusEmbeddingModel(
            corpus_id=corpus_test.id,
            embedding_model_id=embedding_model_en_id,
            used_since=datetime.now() - timedelta(days=1),
        )

        embedding_model_en_id2 = uuid.uuid4()
        embedding_model_en_test2 = EmbeddingModel(
            title="test_embedding_model2",
            id=embedding_model_en_id2,
            lang="en",
        )
        corpus_embedding_model_en_test2 = CorpusEmbeddingModel(
            corpus_id=corpus_test.id,
            embedding_model_id=embedding_model_en_id2,
            used_since=datetime.now() - timedelta(days=10),
        )

        embedding_model_fr_id = uuid.uuid4()
        embedding_model_fr_test = EmbeddingModel(
            title="test_embedding_model_fr",
            id=embedding_model_fr_id,
            lang="fr",
        )

        corpus_embedding_model_fr_test = CorpusEmbeddingModel(
            corpus_id=corpus_test.id,
            embedding_model_id=embedding_model_fr_id,
            used_since=datetime.now() - timedelta(days=1),
        )

        doc_test_id = uuid.uuid4()
        doc_test = WeLearnDocument(
            id=doc_test_id,
            url="https://example.org",
            corpus_id=corpus_test.id,
            title="test title",
            lang="en",
            full_content="test content",
            description="test description",
            details={"test key details": "test details"},
            trace=1,
        )

        test_session.add(embedding_model_en_test2)
        test_session.add(corpus_embedding_model_en_test2)
        test_session.add(embedding_model_en_test)
        test_session.add(corpus_embedding_model_en_test)
        test_session.add(embedding_model_fr_test)
        test_session.add(corpus_embedding_model_fr_test)
        test_session.add(doc_test)
        test_session.commit()

        res = retrieve_models(
            documents_ids=[doc_test_id],
            db_session=test_session,
            ml_type=MLModelsType.EMBEDDING,
        )

        self.assertEqual(doc_test_id, list(res.keys())[0])
        self.assertEqual(res[doc_test_id]["model_id"], embedding_model_en_id)
        self.assertEqual(res[doc_test_id]["model_name"], embedding_model_en_test.title)

    def test_retrieve_embedding_models_no_models(self):
        get_sub_environ_according_prefix.cache_clear()
        os.environ["MODELS_PATH_ROOT"] = "test"

        engine = create_engine("sqlite://")
        s_maker = sessionmaker(engine)
        handle_schema_with_sqlite(engine)

        test_session = s_maker()
        Base.metadata.create_all(test_session.get_bind())

        doc_test_id = uuid.uuid4()

        res = retrieve_models(
            documents_ids=[doc_test_id],
            db_session=test_session,
            ml_type=MLModelsType.EMBEDDING,
        )

        self.assertEqual(len(res), 0)<|MERGE_RESOLUTION|>--- conflicted
+++ resolved
@@ -4,11 +4,7 @@
 from datetime import datetime, timedelta
 from unittest.mock import Mock, patch
 
-<<<<<<< HEAD
-from sqlalchemy import URL, create_engine, event
-=======
 from sqlalchemy import create_engine, event
->>>>>>> 1661f4ba
 from sqlalchemy.orm import sessionmaker
 
 from tests.database_test_utils import handle_schema_with_sqlite
